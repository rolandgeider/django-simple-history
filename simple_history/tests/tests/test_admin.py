from datetime import datetime, timedelta

from mock import patch, MagicMock, PropertyMock, ANY
from django_webtest import WebTest
from django.contrib.admin import AdminSite
from django.contrib.contenttypes.models import ContentType
from django.contrib.messages.storage.fallback import FallbackStorage
from django.test.utils import override_settings
from django.test.client import RequestFactory
from django import VERSION
from django.core.urlresolvers import reverse
from django.conf import settings
from django.utils.encoding import force_text

try:
    from django.contrib.auth import get_user_model
    User = get_user_model()
except ImportError:  # Django < 1.5
    from django.contrib.auth.models import User
try:
    from django.contrib.admin.utils import quote
except ImportError:  # Django < 1.7
    from django.contrib.admin.util import quote

from simple_history.models import HistoricalRecords
from simple_history.admin import SimpleHistoryAdmin
from ..models import Book, Person, Poll, State, Employee


today = datetime(2021, 1, 1, 10, 0)
tomorrow = today + timedelta(days=1)


def get_history_url(obj, history_index=None, site="admin"):
    try:
        app, model = obj._meta.app_label, obj._meta.module_name
    except AttributeError:
        app, model = obj._meta.app_label, obj._meta.model_name
    if history_index is not None:
        history = obj.history.order_by('history_id')[history_index]
        return reverse(
            "{site}:{app}_{model}_simple_history".format(
                site=site, app=app, model=model),
            args=[quote(obj.pk), quote(history.history_id)],
        )
    else:
        return reverse("{site}:{app}_{model}_history".format(
            site=site, app=app, model=model), args=[quote(obj.pk)])


class AdminSiteTest(WebTest):
    def setUp(self):
        self.user = User.objects.create_superuser('user_login',
                                                  'u@example.com', 'pass')

    def tearDown(self):
        try:
            del HistoricalRecords.thread.request
        except AttributeError:
            pass

    def login(self, user=None):
        if user is None:
            user = self.user
        form = self.app.get(reverse('admin:index')).maybe_follow().form
        form['username'] = user.username
        form['password'] = 'pass'
        return form.submit()

    def test_history_list(self):
        if VERSION >= (1, 5):
            try:
                module_name = self.user._meta.module_name
            except AttributeError:
                module_name = self.user._meta.model_name
            self.assertEqual(module_name, 'customuser')
        self.login()
        poll = Poll(question="why?", pub_date=today)
        poll._history_user = self.user
        poll.save()
        response = self.app.get(get_history_url(poll))
        self.assertIn(get_history_url(poll, 0), response.unicode_normal_body)
        self.assertIn("Poll object", response.unicode_normal_body)
        self.assertIn("Created", response.unicode_normal_body)
        self.assertIn(self.user.username, response.unicode_normal_body)

    def test_history_form_permission(self):
        self.login(self.user)
        person = Person.objects.create(name='Sandra Hale')
        self.app.get(get_history_url(person, 0), status=403)

    def test_invalid_history_form(self):
        self.login()
        poll = Poll.objects.create(question="why?", pub_date=today)
        response = self.app.get(get_history_url(poll, 0))
        response.form['question'] = ""
        response = response.form.submit()
        self.assertEqual(response.status_code, 200)
        self.assertIn("This field is required", response.unicode_normal_body)

    def test_history_form(self):
        self.login()
        poll = Poll.objects.create(question="why?", pub_date=today)
        poll.question = "how?"
        poll.save()

        # Make sure form for initial version is correct
        response = self.app.get(get_history_url(poll, 0))
        self.assertEqual(response.form['question'].value, "why?")
        self.assertEqual(response.form['pub_date_0'].value, "2021-01-01")
        self.assertEqual(response.form['pub_date_1'].value, "10:00:00")

        # Create new version based on original version
        response.form['question'] = "what?"
        response.form['pub_date_0'] = "2021-01-02"
        response = response.form.submit()
        self.assertEqual(response.status_code, 302)
        if VERSION < (1, 4, 0):
            self.assertTrue(response.headers['location']
                            .endswith(get_history_url(poll)))
        else:
            self.assertTrue(response.headers['location']
                            .endswith(reverse('admin:tests_poll_changelist')))

        # Ensure form for second version is correct
        response = self.app.get(get_history_url(poll, 1))
        self.assertEqual(response.form['question'].value, "how?")
        self.assertEqual(response.form['pub_date_0'].value, "2021-01-01")
        self.assertEqual(response.form['pub_date_1'].value, "10:00:00")

        # Ensure form for new third version is correct
        response = self.app.get(get_history_url(poll, 2))
        self.assertEqual(response.form['question'].value, "what?")
        self.assertEqual(response.form['pub_date_0'].value, "2021-01-02")
        self.assertEqual(response.form['pub_date_1'].value, "10:00:00")

        # Ensure current version of poll is correct
        poll = Poll.objects.get()
        self.assertEqual(poll.question, "what?")
        self.assertEqual(poll.pub_date, tomorrow)
        self.assertEqual([p.history_user for p in Poll.history.all()],
                         [self.user, None, None])

    def test_history_user_on_save_in_admin(self):
        self.login()

        # Ensure polls created via admin interface save correct user
        add_page = self.app.get(reverse('admin:tests_poll_add'))
        add_page.form['question'] = "new poll?"
        add_page.form['pub_date_0'] = "2012-01-01"
        add_page.form['pub_date_1'] = "10:00:00"
        changelist_page = add_page.form.submit().follow()
        self.assertEqual(Poll.history.get().history_user, self.user)

        # Ensure polls saved on edit page in admin interface save correct user
        change_page = changelist_page.click("Poll object")
        change_page.form.submit()
        self.assertEqual([p.history_user for p in Poll.history.all()],
                         [self.user, self.user])

    def test_underscore_in_pk(self):
        self.login()
        book = Book(isbn="9780147_513731")
        book._history_user = self.user
        book.save()
        response = self.app.get(get_history_url(book))
        self.assertIn(book.history.all()[0].revert_url(),
                      response.unicode_normal_body)

    def test_historical_user_no_setter(self):
        """Demonstrate admin error without `_historical_user` setter.
        (Issue #43)

        """
        self.login()
        add_page = self.app.get(reverse('admin:tests_document_add'))
        self.assertRaises(AttributeError, add_page.form.submit)

    def test_historical_user_with_setter(self):
        """Documented work-around for #43"""
        self.login()
        add_page = self.app.get(reverse('admin:tests_paper_add'))
        add_page.form.submit()

    def test_history_user_not_saved(self):
        self.login()
        poll = Poll.objects.create(question="why?", pub_date=today)
        historical_poll = poll.history.all()[0]
        self.assertIsNone(
            historical_poll.history_user,
            "No way to know of request, history_user should be unset.",
        )

    def test_middleware_saves_user(self):
        overridden_settings = {
            'MIDDLEWARE_CLASSES':
                settings.MIDDLEWARE_CLASSES
                + ['simple_history.middleware.HistoryRequestMiddleware'],
        }
        with override_settings(**overridden_settings):
            self.login()
            poll = Poll.objects.create(question="why?", pub_date=today)
            historical_poll = poll.history.all()[0]
            self.assertEqual(historical_poll.history_user, self.user,
                             "Middleware should make the request available to "
                             "retrieve history_user.")

    def test_middleware_anonymous_user(self):
        overridden_settings = {
            'MIDDLEWARE_CLASSES':
                settings.MIDDLEWARE_CLASSES
                + ['simple_history.middleware.HistoryRequestMiddleware'],
        }
        with override_settings(**overridden_settings):
            self.app.get(reverse('admin:index'))
            poll = Poll.objects.create(question="why?", pub_date=today)
            historical_poll = poll.history.all()[0]
            self.assertEqual(historical_poll.history_user, None,
                             "Middleware request user should be able to "
                             "be anonymous.")

    def test_other_admin(self):
        """Test non-default admin instances.

        Make sure non-default admin instances can resolve urls and
        render pages.
        """
        self.login()
        state = State.objects.create()
        history_url = get_history_url(state, site="other_admin")
        self.app.get(history_url)
        change_url = get_history_url(state, 0, site="other_admin")
        self.app.get(change_url)

    def test_deleteting_user(self):
        """Test deletes of a user does not cascade delete the history"""
        self.login()
        poll = Poll(question="why?", pub_date=today)
        poll._history_user = self.user
        poll.save()

        historical_poll = poll.history.all()[0]
        self.assertEqual(historical_poll.history_user, self.user)

        self.user.delete()

        historical_poll = poll.history.all()[0]
        self.assertEqual(historical_poll.history_user, None)

    def test_missing_one_to_one(self):
        """
        A relation to a missing one-to-one model should still show history
        """
        self.login()
        manager = Employee.objects.create()
        employee = Employee.objects.create(manager=manager)
        employee.manager = None
        employee.save()
        manager.delete()
        response = self.app.get(get_history_url(employee, 0))
        self.assertEqual(response.status_code, 200)

<<<<<<< HEAD
    def test_history_deleted_instance(self):
        """Ensure history page can be retrieved even for deleted instances"""
        self.login()
        employee = Employee.objects.create()
        employee_pk = employee.pk
        employee.delete()
        employee.pk = employee_pk
        response = self.app.get(get_history_url(employee))
        self.assertEqual(response.status_code, 200)
=======
    def test_response_change(self):
        """
        Test the response_change method that it works with a _change_history
        in the POST and settings.SIMPLE_HISTORY_EDIT set to True
        """
        request = RequestFactory().post('/')
        request.POST = {'_change_history': True}
        request.session = 'session'
        request._messages = FallbackStorage(request)
        request.path = '/awesome/url/'

        poll = Poll.objects.create(question="why?", pub_date=today)
        poll.question = "how?"
        poll.save()

        admin_site = AdminSite()
        admin = SimpleHistoryAdmin(Poll, admin_site)

        with override_settings(SIMPLE_HISTORY_EDIT=True):
            response = admin.response_change(request, poll)

        self.assertEqual(response['Location'], '/awesome/url/')

    def test_response_change_change_history_setting_off(self):
        """
        Test the response_change method that it works with a _change_history
        in the POST and settings.SIMPLE_HISTORY_EDIT set to False
        """
        request = RequestFactory().post('/')
        request.POST = {'_change_history': True}
        request.session = 'session'
        request._messages = FallbackStorage(request)
        request.path = '/awesome/url/'
        request.user = self.user

        poll = Poll.objects.create(question="why?", pub_date=today)
        poll.question = "how?"
        poll.save()

        admin_site = AdminSite()
        admin = SimpleHistoryAdmin(Poll, admin_site)

        response = admin.response_change(request, poll)

        with patch(
                'simple_history.admin.ModelAdmin.response_change') as m_admin:
            m_admin.return_value = 'it was called'
            response = admin.response_change(request, poll)

        self.assertEqual(response, 'it was called')

    def test_response_change_no_change_history(self):
        request = RequestFactory().post('/')
        request.session = 'session'
        request._messages = FallbackStorage(request)
        request.user = self.user

        poll = Poll.objects.create(question="why?", pub_date=today)
        poll.question = "how?"
        poll.save()

        admin_site = AdminSite()
        admin = SimpleHistoryAdmin(Poll, admin_site)

        with patch(
                'simple_history.admin.ModelAdmin.response_change') as m_admin:
            m_admin.return_value = 'it was called'
            response = admin.response_change(request, poll)

        self.assertEqual(response, 'it was called')

    def test_history_form_view_without_getting_history(self):
        request = RequestFactory().post('/')
        request.session = 'session'
        request._messages = FallbackStorage(request)
        request.user = self.user

        poll = Poll.objects.create(question="why?", pub_date=today)
        poll.question = "how?"
        poll.save()
        history = poll.history.all()[0]

        admin_site = AdminSite()
        admin = SimpleHistoryAdmin(Poll, admin_site)

        with patch('simple_history.admin.render') as mock_render:
            admin.history_form_view(request, poll.id, history.pk)

        context = {
            # Verify this is set for original object
            'original': poll,
            'change_history': False,

            'title': 'Revert %s' % force_text(poll),
            'adminform': ANY,
            'object_id': poll.id,
            'is_popup': False,
            'media': ANY,
            'errors': ANY,
            'app_label': 'tests',
            'original_opts': ANY,
            'changelist_url': '/admin/tests/poll/',
            'change_url': '/admin/tests/poll/1/',
            'history_url': '/admin/tests/poll/1/history/',
            'add': False,
            'change': True,
            'has_add_permission': admin.has_add_permission(request),
            'has_change_permission': admin.has_change_permission(
                request, poll),
            'has_delete_permission': admin.has_delete_permission(
                request, poll),
            'has_file_field': True,
            'has_absolute_url': False,
            'form_url': '',
            'opts': ANY,
            'content_type_id': ANY,
            'save_as': admin.save_as,
            'save_on_top': admin.save_on_top,
            'root_path': getattr(admin_site, 'root_path', None),
        }

        mock_render.assert_called_once_with(
            request, template_name=admin.object_history_form_template,
            dictionary=context, current_app=admin_site.name)

    def test_history_form_view_getting_history(self):
        request = RequestFactory().post('/')
        request.session = 'session'
        request._messages = FallbackStorage(request)
        request.user = self.user
        request.POST = {'_change_history': True}

        poll = Poll.objects.create(question="why?", pub_date=today)
        poll.question = "how?"
        poll.save()
        history = poll.history.all()[0]

        admin_site = AdminSite()
        admin = SimpleHistoryAdmin(Poll, admin_site)

        with patch('simple_history.admin.render') as mock_render:
            with override_settings(SIMPLE_HISTORY_EDIT=True):
                admin.history_form_view(request, poll.id, history.pk)

        context = {
            # Verify this is set for history object not poll object
            'original': history,
            'change_history': True,

            'title': 'Revert %s' % force_text(history),
            'adminform': ANY,
            'object_id': poll.id,
            'is_popup': False,
            'media': ANY,
            'errors': ANY,
            'app_label': 'tests',
            'original_opts': ANY,
            'changelist_url': '/admin/tests/poll/',
            'change_url': '/admin/tests/poll/2/',
            'history_url': '/admin/tests/poll/2/history/',
            'add': False,
            'change': True,
            'has_add_permission': admin.has_add_permission(request),
            'has_change_permission': admin.has_change_permission(
                request, poll),
            'has_delete_permission': admin.has_delete_permission(
                request, poll),
            'has_file_field': True,
            'has_absolute_url': False,
            'form_url': '',
            'opts': ANY,
            'content_type_id': ANY,
            'save_as': admin.save_as,
            'save_on_top': admin.save_on_top,
            'root_path': getattr(admin_site, 'root_path', None),
        }

        mock_render.assert_called_once_with(
            request, template_name=admin.object_history_form_template,
            dictionary=context, current_app=admin_site.name)

    def test_history_form_view_getting_history_with_setting_off(self):
        request = RequestFactory().post('/')
        request.session = 'session'
        request._messages = FallbackStorage(request)
        request.user = self.user
        request.POST = {'_change_history': True}

        poll = Poll.objects.create(question="why?", pub_date=today)
        poll.question = "how?"
        poll.save()
        history = poll.history.all()[0]

        admin_site = AdminSite()
        admin = SimpleHistoryAdmin(Poll, admin_site)

        with patch('simple_history.admin.render') as mock_render:
            with override_settings(SIMPLE_HISTORY_EDIT=False):
                admin.history_form_view(request, poll.id, history.pk)

        context = {
            # Verify this is set for history object not poll object
            'original': poll,
            'change_history': False,

            'title': 'Revert %s' % force_text(poll),
            'adminform': ANY,
            'object_id': poll.id,
            'is_popup': False,
            'media': ANY,
            'errors': ANY,
            'app_label': 'tests',
            'original_opts': ANY,
            'changelist_url': '/admin/tests/poll/',
            'change_url': '/admin/tests/poll/1/',
            'history_url': '/admin/tests/poll/1/history/',
            'add': False,
            'change': True,
            'has_add_permission': admin.has_add_permission(request),
            'has_change_permission': admin.has_change_permission(
                request, poll),
            'has_delete_permission': admin.has_delete_permission(
                request, poll),
            'has_file_field': True,
            'has_absolute_url': False,
            'form_url': '',
            'opts': ANY,
            'content_type_id': ANY,
            'save_as': admin.save_as,
            'save_on_top': admin.save_on_top,
            'root_path': getattr(admin_site, 'root_path', None),
        }

        mock_render.assert_called_once_with(
            request, template_name=admin.object_history_form_template,
            dictionary=context, current_app=admin_site.name)
>>>>>>> a3dd0ee9
<|MERGE_RESOLUTION|>--- conflicted
+++ resolved
@@ -260,7 +260,6 @@
         response = self.app.get(get_history_url(employee, 0))
         self.assertEqual(response.status_code, 200)
 
-<<<<<<< HEAD
     def test_history_deleted_instance(self):
         """Ensure history page can be retrieved even for deleted instances"""
         self.login()
@@ -270,7 +269,7 @@
         employee.pk = employee_pk
         response = self.app.get(get_history_url(employee))
         self.assertEqual(response.status_code, 200)
-=======
+
     def test_response_change(self):
         """
         Test the response_change method that it works with a _change_history
@@ -289,7 +288,7 @@
         admin_site = AdminSite()
         admin = SimpleHistoryAdmin(Poll, admin_site)
 
-        with override_settings(SIMPLE_HISTORY_EDIT=True):
+        with patch('simple_history.admin.SIMPLE_HISTORY_EDIT', True):
             response = admin.response_change(request, poll)
 
         self.assertEqual(response['Location'], '/awesome/url/')
@@ -412,7 +411,7 @@
         admin = SimpleHistoryAdmin(Poll, admin_site)
 
         with patch('simple_history.admin.render') as mock_render:
-            with override_settings(SIMPLE_HISTORY_EDIT=True):
+            with patch('simple_history.admin.SIMPLE_HISTORY_EDIT', True):
                 admin.history_form_view(request, poll.id, history.pk)
 
         context = {
@@ -468,7 +467,7 @@
         admin = SimpleHistoryAdmin(Poll, admin_site)
 
         with patch('simple_history.admin.render') as mock_render:
-            with override_settings(SIMPLE_HISTORY_EDIT=False):
+            with patch('simple_history.admin.SIMPLE_HISTORY_EDIT', False):
                 admin.history_form_view(request, poll.id, history.pk)
 
         context = {
@@ -506,5 +505,4 @@
 
         mock_render.assert_called_once_with(
             request, template_name=admin.object_history_form_template,
-            dictionary=context, current_app=admin_site.name)
->>>>>>> a3dd0ee9
+            dictionary=context, current_app=admin_site.name)