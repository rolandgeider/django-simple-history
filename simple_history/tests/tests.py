--- conflicted
+++ resolved
@@ -230,8 +230,6 @@
             'history_type': "~",
         })
 
-<<<<<<< HEAD
-=======
     def test_user_can_set_verbose_name(self):
         b = Book(isbn='54321')
         b.save()
@@ -243,7 +241,6 @@
         self.assertEqual('historical quiet please', l.history.all()[0]._meta.verbose_name)
 
 
->>>>>>> dd8776e8
 class RegisterTest(TestCase):
     def test_register_no_args(self):
         self.assertEqual(len(Choice.history.all()), 0)
@@ -277,7 +274,7 @@
         except:
             self.fail("SimpleHistory should handle foreign keys to one to one"
                       "fields to integer fields without throwing an exception.")
-    
+
     def test_create_history_model_with_one_to_one_field_to_char_field(self):
         records = HistoricalRecords()
         records.module = Bookcase.__module__
@@ -286,7 +283,7 @@
         except:
             self.fail("SimpleHistory should handle foreign keys to one to one"
                       "fields to char fields without throwing an exception.")
-    
+
     def test_create_history_model_with_multiple_one_to_ones(self):
         records = HistoricalRecords()
         records.module = MultiOneToOne.__module__
