--- conflicted
+++ resolved
@@ -3,39 +3,23 @@
 from datetime import datetime, timedelta
 
 from django import VERSION
-<<<<<<< HEAD
-=======
-from django.test import TestCase
-from django_webtest import WebTest
-from django.core.files.base import ContentFile
-from django.core.urlresolvers import reverse
-from django.db.models.loading import get_model
-from simple_history.tests.models import AdminProfile, Bookcase, MultiOneToOne
-from simple_history.models import HistoricalRecords
->>>>>>> ede3caf9
 try:
     from django.contrib.auth import get_user_model
     User = get_user_model()
 except ImportError:  # django 1.4 compatibility
     from django.contrib.auth.models import User
+from django.db.models.loading import get_model
 from django.test import TestCase
 from django_webtest import WebTest
 from django.core.files.base import ContentFile
 from django.core.urlresolvers import reverse
 
-<<<<<<< HEAD
 from simple_history.models import HistoricalRecords
-=======
-from .models import (Poll, Choice, Restaurant, Person, FileModel, Document,
-                     Book, Library, State, SelfFK, Temperature, WaterLevel,
-                     HistoricalPoll)
-from .models import (ExternalModel1, ExternalModel1, 
-                     ExternalModel3, UnicodeVerboseName)
->>>>>>> ede3caf9
 from simple_history import register
 from .models import (
     AdminProfile, Bookcase, MultiOneToOne, Poll, Choice, Restaurant, Person,
-    FileModel, Document, Book, Library, State, SelfFK, Temperature, WaterLevel,
+    FileModel, Document, Book, HistoricalPoll,
+    Library, State, SelfFK, Temperature, WaterLevel,
     ExternalModel1, ExternalModel3, UnicodeVerboseName
 )
 from .external.models import ExternalModel2, ExternalModel4
@@ -377,24 +361,24 @@
                          'tests_historicalexternalmodel4')
 
     def test_get_model(self):
-        self.assertEqual(get_model('external','ExternalModel1'), 
+        self.assertEqual(get_model('external','ExternalModel1'),
                          ExternalModel1)
-        self.assertEqual(get_model('external','HistoricalExternalModel1'), 
+        self.assertEqual(get_model('external','HistoricalExternalModel1'),
                          ExternalModel1.history.model)
 
-        self.assertEqual(get_model('external','ExternalModel2'), 
+        self.assertEqual(get_model('external','ExternalModel2'),
                          ExternalModel2)
-        self.assertEqual(get_model('external','HistoricalExternalModel2'), 
+        self.assertEqual(get_model('external','HistoricalExternalModel2'),
                          ExternalModel2.history.model)
 
-        self.assertEqual(get_model('tests','ExternalModel3'), 
+        self.assertEqual(get_model('tests','ExternalModel3'),
                          ExternalModel3)
-        self.assertEqual(get_model('external','HistoricalExternalModel3'), 
+        self.assertEqual(get_model('external','HistoricalExternalModel3'),
                          ExternalModel3.histories.model)
 
-        self.assertEqual(get_model('external','ExternalModel4'), 
+        self.assertEqual(get_model('external','ExternalModel4'),
                          ExternalModel4)
-        self.assertEqual(get_model('tests','HistoricalExternalModel4'), 
+        self.assertEqual(get_model('tests','HistoricalExternalModel4'),
                          ExternalModel4.histories.model)
 
 
